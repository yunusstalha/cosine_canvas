--- conflicted
+++ resolved
@@ -13,12 +13,9 @@
 # Import inner AR heads
 from .flare_heads import DiscreteARHead, GMMARHead 
 
-<<<<<<< HEAD
 from .dct_utils import FrequencyOrderer, UniformQuantizer
-=======
-from dct_utils import FrequencyOrderer, UniformQuantizer
 from typing import Optional
->>>>>>> 79509c28
+
 
 # Placeholder for quantization range finding function
 # def find_dct_coefficient_range(dataset, vae_encoder, dct_func, num_components):
@@ -334,13 +331,9 @@
     # --------------------------------------------------------------------------
     # MAE Decoder Forward
     # --------------------------------------------------------------------------
-<<<<<<< HEAD
     # --------------------------------------------------------------------------
     # MAE Decoder Forward (Updated to match TokenBridge/ARINAR)
     # --------------------------------------------------------------------------
-=======
-
->>>>>>> 79509c28
     def forward_mae_decoder(self, x_encoded, mask):
         """
         Embeds encoder output (buffer+unmasked), reconstructs the full sequence
